--- conflicted
+++ resolved
@@ -1,5 +1,5 @@
-use std::time::{SystemTime, Duration};
 use std::collections::HashMap;
+use std::time::{Duration, SystemTime};
 
 use cursive::align::HAlign;
 use cursive::direction::Direction;
@@ -24,15 +24,12 @@
     title: String,
     statusbar: Box<dyn View>,
     focus: Option<String>,
-<<<<<<< HEAD
     pub cmdline: EditView,
     cmdline_focus: bool,
     error: Option<String>,
     error_time: Option<SystemTime>,
-=======
     screenchange: bool,
     ev: events::EventManager,
->>>>>>> 392e3efb
 }
 
 impl Layout {
@@ -42,11 +39,12 @@
             title: String::new(),
             statusbar: status.as_boxed_view(),
             focus: None,
-<<<<<<< HEAD
             cmdline: EditView::new().filler(" "),
             cmdline_focus: false,
             error: None,
             error_time: None,
+            ev: ev.clone(),
+            screenchange: true,
         }
     }
 
@@ -54,10 +52,6 @@
         if !self.cmdline_focus {
             self.cmdline.set_content(":");
             self.cmdline_focus = true;
-=======
-            ev: ev.clone(),
-            screenchange: true,
->>>>>>> 392e3efb
         }
     }
 
@@ -82,8 +76,8 @@
         let title = &self.views.get(&s).unwrap().title;
         self.title = title.clone();
         self.focus = Some(s);
-<<<<<<< HEAD
         self.cmdline_focus = false;
+        self.screenchange = true;
     }
 
     pub fn set_error<S: Into<String>>(&mut self, error: S) {
@@ -105,9 +99,6 @@
             }
         }
         self.error.clone()
-=======
-        self.screenchange = true;
->>>>>>> 392e3efb
     }
 }
 
@@ -143,13 +134,15 @@
         if let Some(e) = error {
             printer.with_color(ColorStyle::highlight(), |printer| {
                 printer.print_hline((0, printer.size.y - cmdline_height), printer.size.x, " ");
-                printer.print((0, printer.size.y - cmdline_height), &format!("ERROR: {}", e));
+                printer.print(
+                    (0, printer.size.y - cmdline_height),
+                    &format!("ERROR: {}", e),
+                );
             });
         }
 
         if cmdline_visible {
-            let printer = &printer
-                .offset((0, printer.size.y - 1));
+            let printer = &printer.offset((0, printer.size.y - 1));
             self.cmdline.draw(&printer);
         }
     }
